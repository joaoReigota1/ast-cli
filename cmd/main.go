--- conflicted
+++ resolved
@@ -12,23 +12,13 @@
 )
 
 const (
-<<<<<<< HEAD
-	astSchemaEnv       = "AST_SCHEMA"
-	astHostEnv         = "AST_HOST"
-	astPortEnv         = "AST_PORT"
-	scansPathEnv       = "SCANS_PATH"
-	projectsPathEnv    = "PROJECTS_PATH"
-	resultsPathEnv     = "RESULTS_PATH"
-	uploadsPathEnv     = "UPLOADS_PATH"
-	queuePathEnv       = "QUEUE_PATH"
-=======
 	astURIEnv       = "AST_URI"
 	scansPathEnv    = "SCANS_PATH"
 	projectsPathEnv = "PROJECTS_PATH"
 	resultsPathEnv  = "RESULTS_PATH"
 	uploadsPathEnv  = "UPLOADS_PATH"
+	sastRmPathEnv   = "SAST_RM_PATH"
 
->>>>>>> 250768cd
 	successfulExitCode = 0
 	failureExitCode    = 1
 )
@@ -60,10 +50,10 @@
 	exitIfError(err)
 	uploads := viper.GetString(uploadsPathKey)
 
-	queuePathKey := strings.ToLower(queuePathEnv)
-	err = bindKeyToEnvAndDefault(queuePathKey, queuePathEnv, "sast-rm")
+	sastRmPathKey := strings.ToLower(sastRmPathEnv)
+	err = bindKeyToEnvAndDefault(sastRmPathKey, sastRmPathEnv, "api/sast-rm")
 	exitIfError(err)
-	queue := viper.GetString(queuePathKey)
+	sastrm := viper.GetString(sastRmPathKey)
 
 	err = bindKeyToEnvAndDefault(commands.AccessKeyIDConfigKey, commands.AccessKeyIDEnv, "")
 	exitIfError(err)
@@ -76,15 +66,15 @@
 	uploadsURL := fmt.Sprintf("%s/%s", ast, uploads)
 	projectsURL := fmt.Sprintf("%s/%s", ast, projects)
 	resultsURL := fmt.Sprintf("%s/%s", ast, results)
-	queueURL := fmt.Sprintf("%s/%s", ast, queue)
+	sastrmURL := fmt.Sprintf("%s/%s", ast, sastrm)
 
 	scansWrapper := wrappers.NewHTTPScansWrapper(scansURL)
 	uploadsWrapper := wrappers.NewUploadsHTTPWrapper(uploadsURL)
 	projectsWrapper := wrappers.NewHTTPProjectsWrapper(projectsURL)
 	resultsWrapper := wrappers.NewHTTPResultsWrapper(resultsURL)
-	queueWrapper := wrappers.NewQueueHTTPWrapper(queueURL)
+	sastrmWrapper := wrappers.NewSastRmHTTPWrapper(sastrmURL)
 
-	astCli := commands.NewAstCLI(scansWrapper, uploadsWrapper, projectsWrapper, resultsWrapper, queueWrapper)
+	astCli := commands.NewAstCLI(scansWrapper, uploadsWrapper, projectsWrapper, resultsWrapper, sastrmWrapper)
 
 	err = astCli.Execute()
 	exitIfError(err)
