--- conflicted
+++ resolved
@@ -24,12 +24,9 @@
 	inputFlagSh                   = "i"
 	inputFileFlag                 = "input-file"
 	inputFileFlagSh               = "f"
-<<<<<<< HEAD
-=======
 	scanTagsFlag                  = "tag"
 	scanTagsFlagSh                = "t"
 	AccessKeyIDEnv                = "AST_ACCESS_KEY_ID"
->>>>>>> 77d5661e
 	accessKeyIDFlag               = "key"
 	accessKeyIDFlagUsage          = "The access key ID for AST"
 	accessKeySecretFlag           = "secret"
